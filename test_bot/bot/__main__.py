--- conflicted
+++ resolved
@@ -14,12 +14,9 @@
 from nextcord.abc import Connectable
 
 from mafic import (
-<<<<<<< HEAD
-=======
     EQBand,
     Equalizer,
     Filter,
->>>>>>> 8ccf60e2
     Group,
     NodePool,
     Player,
@@ -27,7 +24,6 @@
     Region,
     Track,
     TrackEndEvent,
-<<<<<<< HEAD
     VoiceRegion,
 )
 
@@ -46,9 +42,6 @@
 
 
 REGION_CLS = [Group, Region, VoiceRegion]
-=======
-)
->>>>>>> 8ccf60e2
 
 getLogger("mafic").setLevel(DEBUG)
 
@@ -221,13 +214,13 @@
     )
 
 
-<<<<<<< HEAD
 # Test bot, do not have an open close command.
 @bot.slash_command()
 async def close(inter: Interaction):
     await inter.send("Closing bot.")
     await bot.close()
-=======
+
+
 @bot.slash_command()
 async def boost(inter: Interaction):
     if not inter.guild.voice_client:
@@ -253,7 +246,6 @@
     await player.remove_filter("boost")
 
     await inter.send("Boost disabled.")
->>>>>>> 8ccf60e2
 
 
 bot.run(getenv("TOKEN"))